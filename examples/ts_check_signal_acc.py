--- conflicted
+++ resolved
@@ -29,102 +29,10 @@
 bars = dc.pro_bar_minutes(ts_code=symbol, asset='E', freq='15min',
                           sdt='20181101', edt='20210101', adj='qfq', raw_bar=True)
 
-
-<<<<<<< HEAD
 def get_signals(cat: CzscTrader) -> OrderedDict:
     s = OrderedDict({"symbol": cat.symbol, "dt": cat.end_dt, "close": cat.latest_price})
     # 使用缓存来更新信号的方法
     s.update(signals.tas_macd_first_bs_V221216(cat.kas['日线'], di=1))
-=======
-def bar_big_solid_V230215(c: CZSC, di: int = 1, n: int = 20, **kwargs):
-    """窗口内最大实体K线的中间价区分多空
-
-    **信号逻辑：**
-
-    1. 找到窗口内最大实体K线, 据其中间位置区分多空
-
-    **信号列表：**
-
-    - Signal('日线_D1N10_MID_看空_大阳_任意_0')
-    - Signal('日线_D1N10_MID_看空_大阴_任意_0')
-    - Signal('日线_D1N10_MID_看多_大阴_任意_0')
-    - Signal('日线_D1N10_MID_看多_大阳_任意_0')
-
-    :param c: CZSC 对象
-    :param di: 倒数第i根K线
-    :param n: 窗口大小
-    :return: 信号字典
-    """
-    k1, k2, k3 = f"{c.freq.value}_D{di}N{n}_MID".split('_')
-    _bars = get_sub_elements(c.bars_raw, di=di, n=n)
-
-    # 找到窗口内最大实体K线
-    max_i = np.argmax([x.solid for x in _bars])
-    max_solid_bar = _bars[max_i]
-    max_solid_mid = min(max_solid_bar.open, max_solid_bar.close) + 0.5 * max_solid_bar.solid
-
-    v1 = '看多' if c.bars_raw[-1].close > max_solid_mid else '看空'
-    v2 = '大阳' if max_solid_bar.close > max_solid_bar.open else '大阴'
-    return create_single_signal(k1=k1, k2=k2, k3=k3, v1=v1, v2=v2)
-
-
-def bar_first_bs_V230217(c: CZSC, di: int = 1, n: int = 10, ma_type='SMA', ma_seq: int = 5, **kwargs) -> OrderedDict:
-    """
-
-
-    - Signal('日线_D1N10SMA5_BS1辅助_一买_任意_任意_0')
-    - Signal('日线_D1N10SMA5_BS1辅助_一卖_任意_任意_0')
-    """
-    assert 5 <= n <= 50
-    key = update_ma_cache(c, ma_type, ma_seq)
-    k1, k2, k3 = f"{c.freq.value}_D{di}N{n}{ma_type}{ma_seq}_BS1辅助".split('_')
-    v1 = '其他'
-    if len(c.bars_raw) < n + 5:
-        return create_single_signal(k1=k1, k2=k2, k3=k3, v1=v1)
-
-    _bars = get_sub_elements(c.bars_raw, di=di, n=n)
-    sma = [x.cache[key] for x in _bars]
-    low = [x.low for x in _bars]
-    _open = [x.open for x in _bars]
-    close = [x.close for x in _bars]
-    high = [x.high for x in _bars]
-
-    # 窗口N内的K线的最低点全部小于SMA5
-    condition_1_down = np.all(np.array(sma) > np.array(low))
-    condition_1_up = np.all(np.array(sma) < np.array(high))
-
-    n1, m1 = 0, 0
-    for i in range(len(low)):
-        if close[i] < _open[i]:
-            n1 += 1
-        if close[i] > _open[i]:
-            m1 += 1
-    condition_2_down = True if (n1 / len(low)) > 0.6 else False
-    condition_2_up = True if (m1 / len(low)) > 0.6 else False
-
-    # 最近三根K线创新低
-    condition_3_down = True if min(low[-3:]) < min(low[:-3]) else False
-    condition_3_up = True if max(high[-3:]) > max(high[:-3]) else False
-
-    # 最后一根K线收在MA5之上/下
-    condition_4_down = True if close[-1] > sma[-1] else False
-    condition_4_up = True if close[-1] < sma[-1] else False
-
-    if condition_1_down and condition_2_down and condition_3_down and condition_4_down:
-        v1 = '一买'
-    elif condition_1_up and condition_2_up and condition_3_up and condition_4_up:
-        v1 = '一卖'
-    else:
-        v1 = '其他'
-
-    return create_single_signal(k1=k1, k2=k2, k3=k3, v1=v1)
-
-
-def get_signals(cat: CzscTrader) -> OrderedDict:
-    s = OrderedDict({"symbol": cat.symbol, "dt": cat.end_dt, "close": cat.latest_price})
-    # 使用缓存来更新信号的方法
-    s.update(bar_big_solid_V230215(cat.kas['日线'], di=1, n=10))
->>>>>>> cb3e648b
     return s
 
 
