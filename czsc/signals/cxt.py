# -*- coding: utf-8 -*-
"""
author: zengbin93
email: zeng_bin8888@163.com
create_dt: 2022/11/7 19:29
describe:  cxt 代表 CZSC 形态信号
"""
import numpy as np
from loguru import logger
from typing import List
<<<<<<< HEAD
from czsc import CZSC
from czsc.traders.base import CzscSignals
from czsc.objects import FX, BI, Direction, ZS, Mark
=======
from czsc import CZSC, Signal
from czsc.traders.base import CzscSignals
from czsc.objects import FX, BI, Direction, ZS
>>>>>>> cb3e648b
from czsc.utils import get_sub_elements, create_single_signal
from collections import OrderedDict


def cxt_fx_power_V221107(c: CZSC, di: int = 1) -> OrderedDict:
    """倒数第di个分型的强弱

    **信号列表：**

    - Signal('15分钟_D1F_分型强弱_中顶_有中枢_任意_0')
    - Signal('15分钟_D1F_分型强弱_弱底_有中枢_任意_0')
    - Signal('15分钟_D1F_分型强弱_强顶_有中枢_任意_0')
    - Signal('15分钟_D1F_分型强弱_弱顶_有中枢_任意_0')
    - Signal('15分钟_D1F_分型强弱_强底_有中枢_任意_0')
    - Signal('15分钟_D1F_分型强弱_中底_有中枢_任意_0')
    - Signal('15分钟_D1F_分型强弱_强顶_无中枢_任意_0')
    - Signal('15分钟_D1F_分型强弱_中顶_无中枢_任意_0')
    - Signal('15分钟_D1F_分型强弱_弱底_无中枢_任意_0')
    - Signal('15分钟_D1F_分型强弱_中底_无中枢_任意_0')
    - Signal('15分钟_D1F_分型强弱_弱顶_无中枢_任意_0')
    - Signal('15分钟_D1F_分型强弱_强底_无中枢_任意_0')

    :param c: CZSC 对象
    :param di: 倒数第di个分型
    :return:
    """
    k1, k2, k3 = f"{c.freq.value}_D{di}F_分型强弱".split("_")
    last_fx: FX = c.fx_list[-di]
    v1 = f"{last_fx.power_str}{last_fx.mark.value[0]}"
    v2 = "有中枢" if last_fx.has_zs else "无中枢"
    return create_single_signal(k1=k1, k2=k2, k3=k3, v1=v1, v2=v2)


def cxt_first_buy_V221126(c: CZSC, di=1) -> OrderedDict:
    """一买信号

    **信号列表：**

    - Signal('15分钟_D1B_BUY1_一买_5笔_任意_0')
    - Signal('15分钟_D1B_BUY1_一买_11笔_任意_0')
    - Signal('15分钟_D1B_BUY1_一买_7笔_任意_0')
    - Signal('15分钟_D1B_BUY1_一买_21笔_任意_0')
    - Signal('15分钟_D1B_BUY1_一买_17笔_任意_0')
    - Signal('15分钟_D1B_BUY1_一买_19笔_任意_0')
    - Signal('15分钟_D1B_BUY1_一买_9笔_任意_0')
    - Signal('15分钟_D1B_BUY1_一买_15笔_任意_0')
    - Signal('15分钟_D1B_BUY1_一买_13笔_任意_0')

    :param c: CZSC 对象
    :param di: CZSC 对象
    :return: 信号字典
    """
    def __check_first_buy(bis: List[BI]):
        """检查 bis 是否是一买的结束

        :param bis: 笔序列，按时间升序
        """
        res = {"match": False, "v1": "一买", "v2": f"{len(bis)}笔", 'v3': "任意"}
        if len(bis) % 2 != 1 or bis[-1].direction == Direction.Up or bis[0].direction != bis[-1].direction:
            return res

        if max([x.high for x in bis]) != bis[0].high or min([x.low for x in bis]) != bis[-1].low:
            return res

        # 检查背驰：获取向下突破的笔列表
        key_bis = []
        for i in range(0, len(bis) - 2, 2):
            if i == 0:
                key_bis.append(bis[i])
            else:
                b1, _, b3 = bis[i - 2:i + 1]
                if b3.low < b1.low:
                    key_bis.append(b3)

        # 检查背驰：最后一笔的 power_price，power_volume，length 同时满足背驰条件才算背驰
        bc_price = bis[-1].power_price < max(bis[-3].power_price, np.mean([x.power_price for x in key_bis]))
        bc_volume = bis[-1].power_volume < max(bis[-3].power_volume, np.mean([x.power_volume for x in key_bis]))
        bc_length = bis[-1].length < max(bis[-3].length, np.mean([x.length for x in key_bis]))

        if bc_price and (bc_volume or bc_length):
            res['match'] = True
        return res

    k1, k2, k3 = c.freq.value, f"D{di}B", "BUY1"
    v1, v2, v3 = "其他", '任意', '任意'

    for n in (21, 19, 17, 15, 13, 11, 9, 7, 5):
        _bis = get_sub_elements(c.bi_list, di=di, n=n)
        if len(_bis) != n:
            logger.warning('笔的数量不对')
            continue

        _res = __check_first_buy(_bis)
        if _res['match']:
            v1, v2, v3 = _res['v1'], _res['v2'], _res['v3']
            break

    return create_single_signal(k1=k1, k2=k2, k3=k3, v1=v1, v2=v2, v3=v3)


def cxt_first_sell_V221126(c: CZSC, di=1) -> OrderedDict:
    """一卖信号

    **信号列表：**

    - Signal('15分钟_D1B_SELL1_一卖_17笔_任意_0')
    - Signal('15分钟_D1B_SELL1_一卖_15笔_任意_0')
    - Signal('15分钟_D1B_SELL1_一卖_5笔_任意_0')
    - Signal('15分钟_D1B_SELL1_一卖_7笔_任意_0')
    - Signal('15分钟_D1B_SELL1_一卖_9笔_任意_0')
    - Signal('15分钟_D1B_SELL1_一卖_19笔_任意_0')
    - Signal('15分钟_D1B_SELL1_一卖_21笔_任意_0')
    - Signal('15分钟_D1B_SELL1_一卖_13笔_任意_0')
    - Signal('15分钟_D1B_SELL1_一卖_11笔_任意_0')

    :param c: CZSC 对象
    :param di: CZSC 对象
    :return: 信号字典
    """

    def __check_first_sell(bis: List[BI]):
        """检查 bis 是否是一卖的结束

        :param bis: 笔序列，按时间升序
        """
        res = {"match": False, "v1": "一卖", "v2": f"{len(bis)}笔", 'v3': "任意"}
        if len(bis) % 2 != 1 or bis[-1].direction == Direction.Down:
            return res

        if bis[0].direction != bis[-1].direction:
            return res

        max_high = max([x.high for x in bis])
        min_low = min([x.low for x in bis])

        if max_high != bis[-1].high or min_low != bis[0].low:
            return res

        # 检查背驰：获取向上突破的笔列表
        key_bis = []
        for i in range(0, len(bis) - 2, 2):
            if i == 0:
                key_bis.append(bis[i])
            else:
                b1, _, b3 = bis[i - 2:i + 1]
                if b3.high > b1.high:
                    key_bis.append(b3)

        # 检查背驰：最后一笔的 power_price，power_volume，length 同时满足背驰条件才算背驰
        bc_price = bis[-1].power_price < max(bis[-3].power_price, np.mean([x.power_price for x in key_bis]))
        bc_volume = bis[-1].power_volume < max(bis[-3].power_volume, np.mean([x.power_volume for x in key_bis]))
        bc_length = bis[-1].length < max(bis[-3].length, np.mean([x.length for x in key_bis]))

        if bc_price and (bc_volume or bc_length):
            res['match'] = True
        return res

    k1, k2, k3 = c.freq.value, f"D{di}B", "SELL1"
    v1, v2, v3 = "其他", '任意', '任意'

    for n in (21, 19, 17, 15, 13, 11, 9, 7, 5):
        _bis = get_sub_elements(c.bi_list, di=di, n=n)
        if len(_bis) != n:
            logger.warning('笔的数量不对，跳过')
            continue

        _res = __check_first_sell(_bis)
        if _res['match']:
            v1, v2, v3 = _res['v1'], _res['v2'], _res['v3']
            break

    return create_single_signal(k1=k1, k2=k2, k3=k3, v1=v1, v2=v2, v3=v3)


def cxt_bi_break_V221126(c: CZSC, di=1) -> OrderedDict:
    """向上笔突破回调不破信号

    **信号列表：**

    - Signal('15分钟_D1B_向上_突破_5笔_任意_0')
    - Signal('15分钟_D1B_向上_突破_7笔_任意_0')
    - Signal('15分钟_D1B_向上_突破_9笔_任意_0')

    :param c: CZSC 对象
    :param di: CZSC 对象
    :return: 信号字典
    """

    def __check(bis: List[BI]):
        res = {"match": False, "v1": "突破", "v2": f"{len(bis)}笔", 'v3': "任意"}
        if len(bis) % 2 != 1 or bis[-1].direction == Direction.Up or bis[0].direction != bis[-1].direction:
            return res

        # 获取向上突破的笔列表
        key_bis = []
        for i in range(0, len(bis) - 2, 2):
            if i == 0:
                key_bis.append(bis[i])
            else:
                b1, _, b3 = bis[i - 2:i + 1]
                if b3.high > b1.high:
                    key_bis.append(b3)

        # 检查：
        # 1. 当下笔的最低点在任一向上突破笔的高点上
        # 2. 当下笔的最低点离笔序列最低点的距离不超过向上突破笔列表均值的1.618倍
        tb_break = bis[-1].low > min([x.high for x in key_bis])
        tb_price = bis[-1].low < min([x.low for x in bis]) + 1.618 * np.mean([x.power_price for x in key_bis])
        if tb_break and tb_price:
            res['match'] = True
        return res

    k1, k2, k3 = c.freq.value, f"D{di}B", "向上"
    v1, v2, v3 = "其他", '任意', '任意'

    for n in (9, 7, 5):
        _bis = get_sub_elements(c.bi_list, di=di, n=n)
        if len(_bis) != n:
            logger.warning('笔的数量不对，跳过')
            continue

        _res = __check(_bis)
        if _res['match']:
            v1, v2, v3 = _res['v1'], _res['v2'], _res['v3']
            break

    return create_single_signal(k1=k1, k2=k2, k3=k3, v1=v1, v2=v2, v3=v3)


def cxt_sub_b3_V221212(cat: CzscSignals, freq='60分钟', sub_freq='15分钟', th=10) -> OrderedDict:
    """小级别突破大级别中枢形成三买，贡献者：魏永超

    **信号逻辑：**

    1. freq级别中产生笔中枢，最后一笔向上时，中枢由之前3笔构成；最后一笔向下时，中枢由最后3笔构成。
    2. sub_freq级别中出现向上笔超越大级别中枢最高点，且随后不回到大级别中枢区间的th%以内。

    **信号列表：**

    - Signal('60分钟_15分钟_3买回踩10_确认_任意_任意_0')

    :param cat:
    :param freq: 中枢所在的大级别
    :param sub_freq: 突破大级别中枢，回踩形成小级别类3买的小级别
    :param th: 小级别回落对大级别中枢区间的回踩程度，0表示回踩不进大级别中枢，10表示回踩不超过中枢区间的10%
    :return: 信号识别结果
    """
    k1, k2, k3 = f"{freq}_{sub_freq}_三买回踩{th}".split('_')

    c: CZSC = cat.kas[freq]
    sub_c: CZSC = cat.kas[sub_freq]

    v1 = "其他"
    if len(c.bi_list) > 13 and len(sub_c.bi_list) > 10:
        last_bi = c.bi_list[-1]
        if last_bi.direction == Direction.Down:
            zs = ZS(symbol=cat.symbol, bis=c.bi_list[-3:])
        else:
            zs = ZS(symbol=cat.symbol, bis=c.bi_list[-4:-1])

        min7 = min([x.low for x in c.bi_list[-7:]])
        # 中枢成立，且中枢最低点不是最后7笔的最低点，且最后7笔最低点同时也是最后13笔最低点（保证低点起来第一个中枢）
        if zs.zd < zs.zg and zs.dd > min7 == min([x.low for x in c.bi_list[-13:]]):
            last_sub_bi = sub_c.bi_list[-1]

            if last_sub_bi.direction == Direction.Down and last_sub_bi.high > zs.gg \
                    and last_sub_bi.low > zs.zg - (th / 100) * (zs.zg - zs.zd):
                v1 = "确认"

    return create_single_signal(k1=k1, k2=k2, k3=k3, v1=v1)


def cxt_zhong_shu_gong_zhen_V221221(cat: CzscSignals, freq1='日线', freq2='60分钟') -> OrderedDict:
    """大小级别中枢共振，类二买共振；贡献者：琅盎

    **信号逻辑：**

    1. 不区分上涨或下跌中枢
    2. 次级别中枢 DD 大于本级别中枢中轴
    3. 次级别向下笔出底分型开多；反之看空

    **信号列表：**

    - Signal('日线_60分钟_中枢共振_看多_任意_任意_0')
    - Signal('日线_60分钟_中枢共振_看空_任意_任意_0')

    :param cat:
    :param freq1:大级别周期
    :param freq2: 小级别周期
    :return: 信号识别结果
    """
    k1, k2, k3 = f"{freq1}_{freq2}_中枢共振".split('_')

    max_freq: CZSC = cat.kas[freq1]
    min_freq: CZSC = cat.kas[freq2]
    symbol = cat.symbol

    def __is_zs(_bis):
        _zs = ZS(symbol=symbol, bis=_bis)
        if _zs.zd < _zs.zg:
            return True
        else:
            return False

    v1 = "其他"
    if len(max_freq.bi_list) >= 5 and __is_zs(max_freq.bi_list[-3:]) \
            and len(min_freq.bi_list) >= 5 and __is_zs(min_freq.bi_list[-3:]):

        big_zs = ZS(symbol=symbol, bis=max_freq.bi_list[-3:])
        small_zs = ZS(symbol=symbol, bis=min_freq.bi_list[-3:])

        if small_zs.dd > big_zs.zz and min_freq.bi_list[-1].direction == Direction.Down:
            v1 = "看多"

        if small_zs.gg < big_zs.zz and min_freq.bi_list[-1].direction == Direction.Up:
            v1 = "看空"

    return create_single_signal(k1=k1, k2=k2, k3=k3, v1=v1)
<<<<<<< HEAD


def cxt_bi_end_V230222(c: CZSC, **kwargs) -> OrderedDict:
    """当前是最后笔的第几次新低底分型或新高顶分型，用于笔结束辅助

    **信号逻辑：**

    1. 取最后笔及未成笔的分型，
    2. 当前如果是顶分型，则看当前顶分型是否新高，是第几个新高
    2. 当前如果是底分型，则看当前底分型是否新低，是第几个新低

    **信号列表：**

    - Signal('15分钟_D1MO3_结束辅助_新低_第1次_任意_0')
    - Signal('15分钟_D1MO3_结束辅助_新低_第2次_任意_0')
    - Signal('15分钟_D1MO3_结束辅助_新高_第1次_任意_0')
    - Signal('15分钟_D1MO3_结束辅助_新高_第2次_任意_0')
    - Signal('15分钟_D1MO3_结束辅助_新低_第3次_任意_0')
    - Signal('15分钟_D1MO3_结束辅助_新低_第4次_任意_0')
    - Signal('15分钟_D1MO3_结束辅助_新高_第3次_任意_0')
    - Signal('15分钟_D1MO3_结束辅助_新高_第4次_任意_0')
    - Signal('15分钟_D1MO3_结束辅助_新高_第5次_任意_0')
    - Signal('15分钟_D1MO3_结束辅助_新低_第5次_任意_0')
    - Signal('15分钟_D1MO3_结束辅助_新低_第6次_任意_0')
    - Signal('15分钟_D1MO3_结束辅助_新高_第6次_任意_0')
    - Signal('15分钟_D1MO3_结束辅助_新高_第7次_任意_0')
    - Signal('15分钟_D1MO3_结束辅助_新低_第7次_任意_0')

    :param c: CZSC对象
    :param kwargs:
    :return: 信号识别结果
    """
    max_overlap = int(kwargs.get('max_overlap', 3))
    k1, k2, k3 = f"{c.freq.value}_D1MO{max_overlap}_结束辅助".split('_')
    v1 = '其他'
    v2 = '其他'

    if not c.ubi_fxs:
        return create_single_signal(k1=k1, k2=k2, k3=k3, v1=v1, v2=v2)

    # 为了只取最后一笔以来的分型，没有用底层fx_list
    fxs = []
    if c.bi_list:
        fxs.extend(c.bi_list[-1].fxs[1:])
    ubi_fxs = c.ubi_fxs
    for x in ubi_fxs:
        if not fxs or x.dt > fxs[-1].dt:
            fxs.append(x)

    # 出分型那刻出信号，或者分型和最后一根bar相差 max_overlap 根K线时间内
    if (fxs[-1].elements[-1].dt == c.bars_ubi[-1].dt) or (c.bars_raw[-1].id - fxs[-1].raw_bars[-1].id <= max_overlap):
        if fxs[-1].mark == Mark.G:
            up = [x for x in fxs if x.mark == Mark.G]
            high_max = float('-inf')
            cnt = 0
            for fx in up:
                if fx.high > high_max:
                    cnt += 1
                    high_max = fx.high
            if fxs[-1].high == high_max:
                v1 = '新高'
                v2 = cnt

        else:
            down = [x for x in fxs if x.mark == Mark.D]
            low_min = float('inf')
            cnt = 0
            for fx in down:
                if fx.low < low_min:
                    cnt += 1
                    low_min = fx.low
            if fxs[-1].low == low_min:
                v1 = '新低'
                v2 = cnt

    return create_single_signal(k1=k1, k2=k2, k3=k3, v1=v1, v2=f"第{v2}次")


def cxt_bi_end_V230224(c: CZSC, **kwargs):
    """量价配合的笔结束辅助

    **信号逻辑：**

    1. 向下笔结束：fx_b 内最低的那根K线下影大于上影的两倍，同时fx_b内的平均成交量小于当前笔的平均成交量的0.618
    2. 向上笔结束：fx_b 内最高的那根K线上影大于下影的两倍，同时fx_b内的平均成交量大于当前笔的平均成交量的2倍

    **信号列表：**

    - Signal('15分钟_D1MO3_笔结束V230224_看多_任意_任意_0')
    - Signal('15分钟_D1MO3_笔结束V230224_看空_任意_任意_0')

    :param c: CZSC 对象
    :return: 信号字典
    """
    max_overlap = int(kwargs.get('max_overlap', 3))
    k1, k2, k3 = f"{c.freq.value}_D1MO{max_overlap}_笔结束V230224".split('_')
    v1 = '其他'
    if len(c.bi_list) <= 3:
        return create_single_signal(k1=k1, k2=k2, k3=k3, v1=v1)

    last_bi = c.bi_list[-1]
    bi_bars = last_bi.raw_bars
    bi_vol_mean = np.mean([x.vol for x in bi_bars])
    fx_bars = last_bi.fx_b.raw_bars
    fx_vol_mean = np.mean([x.vol for x in fx_bars])

    bar1 = fx_bars[np.argmin([x.low for x in fx_bars])]
    bar2 = fx_bars[np.argmax([x.high for x in fx_bars])]

    if bar1.upper > bar1.lower * 2 and fx_vol_mean > bi_vol_mean * 2:
        v1 = '看空'
    elif 2 * bar2.upper < bar2.lower and fx_vol_mean < bi_vol_mean * 0.618:
        v1 = '看多'
    else:
        v1 = '其他'

    return create_single_signal(k1=k1, k2=k2, k3=k3, v1=v1)

=======
>>>>>>> cb3e648b

<|MERGE_RESOLUTION|>--- conflicted
+++ resolved
@@ -8,15 +8,9 @@
 import numpy as np
 from loguru import logger
 from typing import List
-<<<<<<< HEAD
 from czsc import CZSC
 from czsc.traders.base import CzscSignals
 from czsc.objects import FX, BI, Direction, ZS, Mark
-=======
-from czsc import CZSC, Signal
-from czsc.traders.base import CzscSignals
-from czsc.objects import FX, BI, Direction, ZS
->>>>>>> cb3e648b
 from czsc.utils import get_sub_elements, create_single_signal
 from collections import OrderedDict
 
@@ -335,7 +329,6 @@
             v1 = "看空"
 
     return create_single_signal(k1=k1, k2=k2, k3=k3, v1=v1)
-<<<<<<< HEAD
 
 
 def cxt_bi_end_V230222(c: CZSC, **kwargs) -> OrderedDict:
@@ -453,7 +446,3 @@
         v1 = '其他'
 
     return create_single_signal(k1=k1, k2=k2, k3=k3, v1=v1)
-
-=======
->>>>>>> cb3e648b
-
