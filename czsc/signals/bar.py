--- conflicted
+++ resolved
@@ -672,7 +672,6 @@
     return create_single_signal(k1=k1, k2=k2, k3=k3, v1=v1, v2=v2)
 
 
-<<<<<<< HEAD
 def bar_vol_bs1_V230224(c: CZSC, di: int = 1, n: int = 20, **kwargs):
     """量价配合的高低点判断
 
@@ -710,6 +709,3 @@
 
     return create_single_signal(k1=k1, k2=k2, k3=k3, v1=v1)
 
-
-=======
->>>>>>> cb3e648b
