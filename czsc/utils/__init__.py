# coding: utf-8
import os

from . import qywx
from . import ta
from . import io
from . import echarts_plot

from .echarts_plot import kline_pro, heat_map
from .word_writer import WordWriter
from .corr import nmi_matrix, single_linear
from .bar_generator import BarGenerator, freq_end_time, resample_bars
from .io import dill_dump, dill_load, read_json, save_json
from .sig import check_pressure_support, check_gap_info, is_bis_down, is_bis_up, get_sub_elements
from .sig import same_dir_counts, fast_slow_cross, count_last_same, create_single_signal
<<<<<<< HEAD
from .plotly_plot import KlineChart
=======
>>>>>>> cb3e648b


def x_round(x: [float, int], digit=4):
    """用去尾法截断小数

    :param x: 数字
    :param digit: 保留小数位数
    :return:
    """
    if isinstance(x, int):
        return x

    try:
        digit_ = pow(10, digit)
        x = int(x * digit_) / digit_
    except:
        print(f"x_round error: x = {x}")
    return x


def get_py_namespace(file_py: str, keys: list = None) -> dict:
    """获取 python 脚本文件中的 namespace

    :param file_py: python 脚本文件名
    :param keys: 指定需要的对象名称
    :return: namespace
    """
    text = open(file_py, 'r', encoding='utf-8').read()
    code = compile(text, file_py, 'exec')
    namespace = {"file_py": file_py, 'file_name': os.path.basename(file_py).split('.')[0]}
    exec(code, namespace)
    if keys:
        namespace = {k: v for k, v in namespace.items() if k in keys}
    return namespace


def freqs_sorted(freqs):
    """K线周期列表排序并去重，第一个元素是基础周期

    :param freqs: K线周期列表
    :return: K线周期排序列表
    """
    sf = ['Tick', '1分钟', '5分钟', '15分钟', '30分钟', '60分钟', '日线', '周线', '月线', '季线', '年线']
    _freqs_new = [x for x in sf if x in freqs]
    return _freqs_new
<|MERGE_RESOLUTION|>--- conflicted
+++ resolved
@@ -13,10 +13,8 @@
 from .io import dill_dump, dill_load, read_json, save_json
 from .sig import check_pressure_support, check_gap_info, is_bis_down, is_bis_up, get_sub_elements
 from .sig import same_dir_counts, fast_slow_cross, count_last_same, create_single_signal
-<<<<<<< HEAD
 from .plotly_plot import KlineChart
-=======
->>>>>>> cb3e648b
+
 
 
 def x_round(x: [float, int], digit=4):
